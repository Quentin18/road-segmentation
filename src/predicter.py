--- conflicted
+++ resolved
@@ -64,11 +64,7 @@
 
                     # Send the input to the device
                     data = data.to(self.device)
-<<<<<<< HEAD
-                    if target is not None:
-=======
                     if isinstance(target, torch.Tensor):
->>>>>>> 13d559a8
                         target = target.to(self.device)
 
                     # Make the predictions
@@ -78,11 +74,7 @@
                     output = (output > proba_threshold).type(torch.uint8)
 
                     # Compute metrics
-<<<<<<< HEAD
-                    if target is not None:
-=======
                     if isinstance(target, torch.Tensor):
->>>>>>> 13d559a8
                         target = (target > proba_threshold).type(torch.uint8)
                         accuracy = accuracy_score_tensors(target, output)
                         f1 = f1_score_tensors(target, output)
